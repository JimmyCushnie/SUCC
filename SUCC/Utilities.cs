--- conflicted
+++ resolved
@@ -8,11 +8,7 @@
     public static class Utilities
     {
         /// <summary>
-<<<<<<< HEAD
-        /// For the built game, this refers to the same folder that the executable is in. In the editor, it refers to [project folder]/Game. You can change it if you like.
-=======
-        /// The path that DataFile locations will be relative to if you assign them a non-absolute path. By default this is System.AppContext.BaseDirectory, but you can change it if you like.
->>>>>>> e607e573
+        /// The path that DataFile locations will be relative to if you assign them a non-absolute path. By default this is the same folder your game executable is in, or [project folder]/Game in the editor. You can change it if you like.
         /// </summary>
         private static string _DefaultPath = GetDefaultDefaultPath();
         public static string DefaultPath
@@ -28,7 +24,6 @@
 
         private static string GetDefaultDefaultPath()
         {
-<<<<<<< HEAD
 #if UNITY_EDITOR
             string ProjectFolder = Directory.GetParent(Application.dataPath).FullName;
             return Path.Combine(ProjectFolder, "Game");
@@ -37,9 +32,6 @@
 #else
             return Directory.GetParent(Application.dataPath).FullName;
 #endif
-=======
-            return System.AppContext.BaseDirectory;
->>>>>>> e607e573
         }
 
         public static readonly string FileExtension = ".succ";
