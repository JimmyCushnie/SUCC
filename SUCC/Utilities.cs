--- conflicted
+++ resolved
@@ -8,11 +8,7 @@
     public static class Utilities
     {
         /// <summary>
-<<<<<<< HEAD
-        /// For the built game, this refers to the same folder that the executable is in. In the editor, it refers to [project folder]/Game. You can change it if you like.
-=======
         /// The path that DataFile locations will be relative to if you assign them a non-absolute path. By default this is the same folder your game executable is in, or [project folder]/Game in the editor. You can change it if you like.
->>>>>>> 0928de65
         /// </summary>
         private static string _DefaultPath = GetDefaultDefaultPath();
         public static string DefaultPath
