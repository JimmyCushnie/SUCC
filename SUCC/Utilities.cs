﻿using SUCC.ParsingLogic;
using System;
using System.IO;
using System.Linq;
using UnityEngine;

namespace SUCC
{
    /// <summary>
    /// Provides various helpful functions for working with SUCC files.
    /// </summary>
    public static class Utilities
    {
        private static string _DefaultPath = GetDefaultDefaultPath();

        /// <summary>
        /// The path that DataFile locations will be relative to if you assign them a non-absolute path. By default this is the same folder your game executable is in, or [project folder]/Game in the editor. You can change it if you like.
        /// </summary>
        public static string DefaultPath
        {
            get => _DefaultPath;
            set
            {
                if (!Path.IsPathRooted(value))
                    throw new Exception($"When setting a custom default path, you must set an absolute path. The path {value} is not absolute.");
                _DefaultPath = value;
            }
        }

        private static string GetDefaultDefaultPath()
        {
            // https://docs.unity3d.com/ScriptReference/Application-dataPath.html
#if UNITY_EDITOR
            string ProjectFolder = new DirectoryInfo(Application.dataPath).Parent.FullName;
            return Path.Combine(ProjectFolder, "Game");
#elif UNITY_STANDALONE_OSX
            return new DirectoryInfo(Application.dataPath).Parent.Parent.FullName;
#else
            return new DirectoryInfo(Application.dataPath).Parent.FullName;
#endif
        }

        /// <summary> All SUCC files have this file extension. </summary>
        public const string FileExtension = ".succ";

        /// <summary> detects whether a file path is relative or absolute, and returns the absolute path </summary>
        public static string AbsolutePath(string relativeOrAbsolutePath)
        {
<<<<<<< HEAD
            if (Path.IsPathRooted(relativeOrAbsolutePath)) return relativeOrAbsolutePath;
=======
            if (Path.IsPathRooted(relativeOrAbsolutePath)) 
                return relativeOrAbsolutePath;

            if (DefaultPath == null)
                throw new InvalidOperationException($"You can't use relative paths unless you've set a {nameof(DefaultPath)}. Path {relativeOrAbsolutePath} was not absolute.");

>>>>>>> 3864805d
            return Path.Combine(DefaultPath, relativeOrAbsolutePath);
        }

        /// <summary> Takes a path and turns it into the path of a SUCC file, with extension. </summary>
        public static string AbsoluteSuccPath(string relativeOrAbsolutePath)
        {
            var path = AbsolutePath(relativeOrAbsolutePath);
            if (Path.HasExtension(path) && Path.GetExtension(path).Equals(FileExtension, StringComparison.OrdinalIgnoreCase))
                return path;

            return path + FileExtension;
        }

<<<<<<< HEAD
            if (Application.platform == RuntimePlatform.WebGLPlayer)
                return PlayerPrefs.GetString(path, "") == "";

=======
        /// <summary> Does a SUCC file exist at the path? </summary>
        public static bool SuccFileExists(string relativeOrAbsolutePath)
        {
            var path = AbsoluteSuccPath(relativeOrAbsolutePath);
>>>>>>> 3864805d
            return File.Exists(path);
        }


        internal static bool IsValidKey(string potentialKey) => IsValidKey(potentialKey, out _);
        internal static bool IsValidKey(string potentialKey, out string whyNot)
        {
            whyNot = null;

            if (string.IsNullOrEmpty(potentialKey))
                whyNot = "SUCC keys must contain at least one character";
            else if (potentialKey[0] == '-')
                whyNot = "SUCC keys may not begin with the character '-'";
            else if (potentialKey.Contains(':'))
                whyNot = "SUCC keys may not contain the character ':'";
            else if (potentialKey.Contains('#'))
                whyNot = "SUCC keys may not contain the character '#'";
            else if (potentialKey.ContainsNewLine())
                whyNot = "SUCC keys cannot contain a newline";
            else if (potentialKey[0] == ' ' || potentialKey[potentialKey.Length - 1] == ' ')
                whyNot = "SUCC keys may not start or end with a space";

            return whyNot == null;
        }

        /// <summary> Controls how SUCC saves line endings. </summary>
        public static LineEndingStyle LineEndingStyle { get; set; } = LineEndingStyle.PlatformDefault;
        internal static string NewLine
        {
            get
            {
                switch (LineEndingStyle)
                {
                    case LineEndingStyle.Unix:
                        return "\n";
                    case LineEndingStyle.Windows:
                        return "\r\n";
                    case LineEndingStyle.PlatformDefault: default:
                        return Environment.NewLine;
                }
            }
        }

        internal static string NullIndicator { get; } = "null";
    }

    /// <summary>
    /// Different ways of saving line endings.
    /// </summary>
    public enum LineEndingStyle
    {
        /// <summary> Line endings are Windows style (CR LF) if on Windows and Unix style (LF) everywhere else. </summary>
        PlatformDefault = 0,

        /// <summary> Line endings are Unix style (LF) </summary>
        Unix,

        /// <summary> Line endings are Windows style (CR LF) </summary>
        Windows,
    }
}<|MERGE_RESOLUTION|>--- conflicted
+++ resolved
@@ -46,16 +46,12 @@
         /// <summary> detects whether a file path is relative or absolute, and returns the absolute path </summary>
         public static string AbsolutePath(string relativeOrAbsolutePath)
         {
-<<<<<<< HEAD
-            if (Path.IsPathRooted(relativeOrAbsolutePath)) return relativeOrAbsolutePath;
-=======
             if (Path.IsPathRooted(relativeOrAbsolutePath)) 
                 return relativeOrAbsolutePath;
 
             if (DefaultPath == null)
                 throw new InvalidOperationException($"You can't use relative paths unless you've set a {nameof(DefaultPath)}. Path {relativeOrAbsolutePath} was not absolute.");
 
->>>>>>> 3864805d
             return Path.Combine(DefaultPath, relativeOrAbsolutePath);
         }
 
@@ -69,16 +65,10 @@
             return path + FileExtension;
         }
 
-<<<<<<< HEAD
-            if (Application.platform == RuntimePlatform.WebGLPlayer)
-                return PlayerPrefs.GetString(path, "") == "";
-
-=======
         /// <summary> Does a SUCC file exist at the path? </summary>
         public static bool SuccFileExists(string relativeOrAbsolutePath)
         {
             var path = AbsoluteSuccPath(relativeOrAbsolutePath);
->>>>>>> 3864805d
             return File.Exists(path);
         }
 
