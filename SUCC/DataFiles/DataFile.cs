﻿using SUCC.Abstractions;
using System;
using System.IO;
<<<<<<< HEAD
using UnityEngine;
using SUCC.Types;
=======
>>>>>>> 0acb6981

namespace SUCC
{
    /// <summary>
    /// Represents a SUCC file in system storage.
    /// </summary>
    public class DataFile : ReadableWritableDataFile, IDataFileOnDisk
    {
        /// <summary>
        /// Creates a new DataFile object corresponding to a SUCC file in system storage.
        /// </summary>
        /// <param name="path"> the path of the file. Can be either absolute or relative to the default path. </param>
        /// <param name="defaultFile"> optionally, if there isn't a file at the path, one can be created from a file in the Resources folder. </param>
        /// <param name="autoSave"> if true, the file will automatically save changes to disk with each Get() or Set(). Otherwise, you must call SaveAllData() manually. </param>
        /// <param name="autoReload"> if true, the DataFile will automatically reload when the file changes on disk. </param>
        public DataFile(string path, string defaultFile = null, bool autoSave = true, bool autoReload = false) : this(path, FileStyle.Default, defaultFile, autoSave, autoReload) { }

        /// <summary>
        /// Creates a new DataFile object corresponding to a SUCC file in system storage, with the option to have a custom FileStyle.
        /// </summary>
        /// <param name="path"> the path of the file. Can be either absolute or relative to the default path. </param>
        /// <param name="style"> the rules for how this file styles newly saved data </param>
        /// <param name="defaultFile"> optionally, if there isn't a file at the path, one can be created from a file in the Resources folder. </param>
        /// <param name="autoSave"> if true, the DataFile will automatically save changes to disk with each Get or Set. Otherwise, you must call SaveAllData() manually. </param>
        /// <param name="autoReload"> if true, the DataFile will automatically reload when the file changes on disk. </param>
<<<<<<< HEAD
        public DataFile(string path, FileStyle style, string defaultFile = null, bool autoSave = true, bool autoReload = false) : base(path, defaultFile, autoReload)
        {
            AutoSave = autoSave;
            Style = style;
        }



        /// <summary> Serializes the data in this object to the file on disk. </summary>
        public void SaveAllData()
=======
        public DataFile(string path, FileStyle style, string defaultFileText = null, bool autoSave = true, bool autoReload = false) : base(autoSave, style)
>>>>>>> 0acb6981
        {
            path = Utilities.AbsolutePath(path);
            path = Path.ChangeExtension(path, Utilities.FileExtension);
            this.FilePath = path;

<<<<<<< HEAD
            if (File.Exists(FilePath)) // in case the file is deleted between when the file is initialized and when it's saved
                ExistingSUCC = File.ReadAllText(FilePath);

            if (SUCC != ExistingSUCC)
=======
            if (!Utilities.SuccFileExists(path))
>>>>>>> 0acb6981
            {
                if (defaultFileText == null)
                {
                    Directory.CreateDirectory(new FileInfo(path).Directory.FullName);
                    File.Create(path).Close(); // create empty file on disk
                }
                else
                {
                    File.WriteAllText(path, defaultFileText);
                }
            }

            this.ReloadAllData();

            SetupWatcher(); // setup watcher AFTER file has been created
            this.AutoReload = autoReload;
        }

        /// <inheritdoc/>
        protected override string GetSavedText()
        {
            if (File.Exists(FilePath))
                return File.ReadAllText(FilePath);

            return String.Empty;
        }

        /// <inheritdoc/>
        protected override void SetSavedText(string text)
        {
            File.WriteAllText(FilePath, text);

            // FileSystemWatcher.Changed takes several seconds to fire, so we use this.
            IgnoreNextFileReload = true;
        }



        

        #region IDataFileOnDisk implementation
        // this code is copied between DataFile and ReadOnlyDataFile.
        // todo: once we upgrade to c# 8, this can probably be abstracted to a default interface implementation.

        /// <inheritdoc/>
        public string FilePath { get; protected set; }
        /// <inheritdoc/>
        public string FileName => Path.GetFileNameWithoutExtension(FilePath);
        /// <inheritdoc/>
        public long SizeOnDisk => new FileInfo(FilePath).Length;
        /// <inheritdoc/>
        public event Action OnAutoReload;

        /// <inheritdoc/>
        public bool AutoReload
        {
            get => _AutoReload;
            set
            {
                _AutoReload = value;
                Watcher.EnableRaisingEvents = value;

                if (value == true)
                    IgnoreNextFileReload = false; // in case this was set to true while AutoReload was false
            }
        }
        bool _AutoReload = true;

        private FileSystemWatcher Watcher;
        private void SetupWatcher()
        {
            var info = new FileInfo(FilePath);
            Watcher = new FileSystemWatcher(path: info.DirectoryName, filter: info.Name);

            Watcher.NotifyFilter = NotifyFilters.LastWrite;
            Watcher.Changed += this.OnWatcherChanged;
        }

        // Watcher.Changed takes several seconds to fire, so we use this.
        private bool IgnoreNextFileReload;

        private void OnWatcherChanged(object idontcare, FileSystemEventArgs goaway)
        {
            if (!_AutoReload)
                return;

            if (IgnoreNextFileReload)
            {
                IgnoreNextFileReload = false;
                return;
            }

            ReloadAllData();
            OnAutoReload?.Invoke();
        }

        #endregion
    }
}<|MERGE_RESOLUTION|>--- conflicted
+++ resolved
@@ -1,11 +1,6 @@
 ﻿using SUCC.Abstractions;
 using System;
 using System.IO;
-<<<<<<< HEAD
-using UnityEngine;
-using SUCC.Types;
-=======
->>>>>>> 0acb6981
 
 namespace SUCC
 {
@@ -18,46 +13,26 @@
         /// Creates a new DataFile object corresponding to a SUCC file in system storage.
         /// </summary>
         /// <param name="path"> the path of the file. Can be either absolute or relative to the default path. </param>
-        /// <param name="defaultFile"> optionally, if there isn't a file at the path, one can be created from a file in the Resources folder. </param>
+        /// <param name="defaultFileText"> optionally, if there isn't a file at the path, one can be created from the text supplied here. </param>
         /// <param name="autoSave"> if true, the file will automatically save changes to disk with each Get() or Set(). Otherwise, you must call SaveAllData() manually. </param>
         /// <param name="autoReload"> if true, the DataFile will automatically reload when the file changes on disk. </param>
-        public DataFile(string path, string defaultFile = null, bool autoSave = true, bool autoReload = false) : this(path, FileStyle.Default, defaultFile, autoSave, autoReload) { }
+        public DataFile(string path, string defaultFileText = null, bool autoSave = true, bool autoReload = false) : this(path, FileStyle.Default, defaultFileText, autoSave, autoReload) { }
 
         /// <summary>
         /// Creates a new DataFile object corresponding to a SUCC file in system storage, with the option to have a custom FileStyle.
         /// </summary>
         /// <param name="path"> the path of the file. Can be either absolute or relative to the default path. </param>
         /// <param name="style"> the rules for how this file styles newly saved data </param>
-        /// <param name="defaultFile"> optionally, if there isn't a file at the path, one can be created from a file in the Resources folder. </param>
+        /// <param name="defaultFileText"> optionally, if there isn't a file at the path, one can be created from the text supplied here. </param>
         /// <param name="autoSave"> if true, the DataFile will automatically save changes to disk with each Get or Set. Otherwise, you must call SaveAllData() manually. </param>
         /// <param name="autoReload"> if true, the DataFile will automatically reload when the file changes on disk. </param>
-<<<<<<< HEAD
-        public DataFile(string path, FileStyle style, string defaultFile = null, bool autoSave = true, bool autoReload = false) : base(path, defaultFile, autoReload)
-        {
-            AutoSave = autoSave;
-            Style = style;
-        }
-
-
-
-        /// <summary> Serializes the data in this object to the file on disk. </summary>
-        public void SaveAllData()
-=======
         public DataFile(string path, FileStyle style, string defaultFileText = null, bool autoSave = true, bool autoReload = false) : base(autoSave, style)
->>>>>>> 0acb6981
         {
             path = Utilities.AbsolutePath(path);
             path = Path.ChangeExtension(path, Utilities.FileExtension);
             this.FilePath = path;
 
-<<<<<<< HEAD
-            if (File.Exists(FilePath)) // in case the file is deleted between when the file is initialized and when it's saved
-                ExistingSUCC = File.ReadAllText(FilePath);
-
-            if (SUCC != ExistingSUCC)
-=======
             if (!Utilities.SuccFileExists(path))
->>>>>>> 0acb6981
             {
                 if (defaultFileText == null)
                 {
@@ -96,7 +71,7 @@
 
 
 
-        
+
 
         #region IDataFileOnDisk implementation
         // this code is copied between DataFile and ReadOnlyDataFile.
