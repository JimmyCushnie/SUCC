--- conflicted
+++ resolved
@@ -24,28 +24,17 @@
         /// <param name="defaultFileText"> optionally, if there isn't a file at the path, one can be created from the text supplied here. </param>
         /// <param name="autoSave"> if true, the file will automatically save changes to disk with each Get() or Set(). Otherwise, you must call SaveAllData() manually. </param>
         /// <param name="autoReload"> if true, the DataFile will automatically reload when the file changes on disk. </param>
-<<<<<<< HEAD
-        public DataFile(string path, string defaultFileText = null, bool autoSave = false, bool autoReload = false) : this(path, FileStyle.Default, defaultFileText, autoSave, autoReload) { }
-=======
-        public DataFile(string path, string defaultFile = null, bool autoSave = true, bool autoReload = false) : this(path, FileStyle.Default, defaultFile, autoSave, autoReload) { }
->>>>>>> a7e4d428
+        public DataFile(string path, string defaultFileText = null, bool autoSave = true, bool autoReload = false) : this(path, FileStyle.Default, defaultFileText, autoSave, autoReload) { }
 
         /// <summary>
         /// Creates a new DataFile object corresponding to a SUCC file in system storage, with the option to have a custom FileStyle.
         /// </summary>
         /// <param name="path"> the path of the file. Can be either absolute or relative to the default path. </param>
         /// <param name="style"> the rules for how this file styles newly saved data </param>
-<<<<<<< HEAD
         /// <param name="defaultFileText"> optionally, if there isn't a file at the path, one can be created from the text supplied here. </param>
-        /// <param name="autoSave"> if true, the DataFile will automatically save changes to disk with each Get or Set. </param>
-        /// <param name="autoReload"> if true, the DataFile will automatically reload when the file changes on disk. </param>
-        public DataFile(string path, FileStyle style, string defaultFileText = null, bool autoSave = false, bool autoReload = false) : base(path, defaultFileText, autoReload)
-=======
-        /// <param name="defaultFile"> optionally, if there isn't a file at the path, one can be created from a file in the Resources folder. </param>
         /// <param name="autoSave"> if true, the DataFile will automatically save changes to disk with each Get or Set. Otherwise, you must call SaveAllData() manually. </param>
         /// <param name="autoReload"> if true, the DataFile will automatically reload when the file changes on disk. </param>
-        public DataFile(string path, FileStyle style, string defaultFile = null, bool autoSave = true, bool autoReload = false) : base(path, defaultFile, autoReload)
->>>>>>> a7e4d428
+        public DataFile(string path, FileStyle style, string defaultFileText = null, bool autoSave = true, bool autoReload = false) : base(path, defaultFileText, autoReload)
         {
             AutoSave = autoSave;
             Style = style;
