﻿using System;
using System.Collections.Generic;
using System.IO;
<<<<<<< HEAD
using UnityEngine;
=======
using SUCC.Types;
>>>>>>> 9c5f2214

namespace SUCC
{
    public abstract class DataFileBase
    {
        /// <summary> The absolute path of the file this object corresponds to. </summary>
        public readonly string FilePath;

        public DataFileBase(string path, string defaultFile, bool autoReload)
        {
            path = Utilities.AbsolutePath(path);
            path = Path.ChangeExtension(path, Utilities.FileExtension);
            this.FilePath = path;

            if (!Utilities.SuccFileExists(path))
            {
                if (defaultFile != null)
                {
                    var textFile = Resources.Load<TextAsset>(defaultFile);
                    if (textFile == null)
                        throw new Exception("The default file you specified doesn't exist in Resources :(");

                    writeFile(textFile);
                    Resources.UnloadAsset(textFile);
                }
                else if (Application.platform != RuntimePlatform.WebGLPlayer)
                {
                    Directory.CreateDirectory(new FileInfo(path).Directory.FullName);
                    File.Create(path).Close(); // create empty file on disk
                }
            }

            this.ReloadAllData();

            SetupWatcher(); // setup watcher AFTER file has been created
            this.AutoReload = autoReload;

            void writeFile(TextAsset file)
            {
                if (Application.platform == RuntimePlatform.WebGLPlayer)
                    PlayerPrefs.SetString(path, file.text);
                else
                    File.WriteAllBytes(path, file.bytes);
            }
        }

        internal List<Line> TopLevelLines { get; private set; } = new List<Line>();
        internal Dictionary<string, KeyNode> TopLevelNodes { get; private set; } = new Dictionary<string, KeyNode>();

        /// <summary> Reloads the data stored on disk into this object. </summary>
        public void ReloadAllData()
        {
            try
            {
                string succ;
                if (Application.platform == RuntimePlatform.WebGLPlayer)
                    succ = PlayerPrefs.GetString(FilePath);
                else
                    succ = File.ReadAllText(FilePath);

                var data = DataConverter.DataStructureFromSUCC(succ, this);
                TopLevelLines = data.Item1;
                TopLevelNodes = data.Item2;
            }
            catch(Exception e)
            {
                throw new Exception($"error parsing data from file at path {FilePath}: {e.Message}");
            }
        }

        /// <summary> gets the data as it appears in file </summary>
        public string GetRawText() 
            => DataConverter.SUCCFromDataStructure(TopLevelLines);

        /// <summary> gets the data as it appears in file, as an array of strings (one for each line) </summary>
        public string[] GetRawLines()
            => GetRawText().SplitIntoLines();

        /// <summary> returns all top level keys in the file, in order. </summary>
        public string[] GetTopLevelKeys()
        {
            var keys = new string[TopLevelNodes.Count];
            int count = 0;
            foreach (var line in TopLevelLines)
            {
                if (line is KeyNode)
                {
                    var node = (KeyNode)line;
                    keys[count] = node.Key;
                    count++;
                }
            }

            return keys;
        }

        /// <summary> whether a top-level key exists in the file </summary>
        public bool KeyExists(string key)
        {
            return TopLevelNodes.ContainsKey(key);
        }

        // Get<T> is virual so that derived classes can give it different xml documentation
        public virtual T Get<T>(string key, T defaultValue) => (T)GetNonGeneric(typeof(T), key, defaultValue);
        public abstract object GetNonGeneric(Type type, string key, object defaultValue);


        /// <summary> Interpret this file as an object of type T, using that type's fields and properties as top-level keys. </summary>
        public T GetAsObject<T>() => (T)GetAsObjectNonGeneric(typeof(T));

        /// <summary> Non-generic version of GetAsObject. You probably wantto use GetAsObject. </summary>
        /// <param name="type"> the type to get this object as </param>
        public object GetAsObjectNonGeneric(Type type)
        {
            object returnThis = Activator.CreateInstance(type);

            foreach (var f in ComplexTypes.GetValidFields(type))
            {
                var value = GetNonGeneric(f.FieldType, f.Name, f.GetValue(returnThis));
                f.SetValue(returnThis, value);
            }

            foreach (var p in ComplexTypes.GetValidProperties(type))
            {
                var value = GetNonGeneric(p.PropertyType, p.Name, p.GetValue(returnThis));
                p.SetValue(returnThis, value);
            }

            return returnThis;
        }

        /// <summary> Interpret this file as a dictionary. Top-level keys in the file are interpreted as keys in the dictionary. </summary>
        /// <remarks> TKey must be a Base Type </remarks>
        public Dictionary<TKey, TValue> GetAsDictionary<TKey, TValue>()
        {
            if (!BaseTypes.IsBaseType(typeof(TKey)))
                throw new Exception("When using GetAsDictionary, TKey must be a base type");

            var keys = GetTopLevelKeys();
            var dictionary = new Dictionary<TKey, TValue>(capacity: keys.Length);

            foreach (var keyText in keys)
            {
                TKey key = BaseTypes.ParseBaseType<TKey>(keyText);
                TValue value = NodeManager.GetNodeData<TValue>(TopLevelNodes[keyText]);
                dictionary.Add(key, value);
            }

            return dictionary;
        }


        bool _AutoReload = true;
        /// <summary> If true, the DataFile will automatically reload when the file changes on disk. If false, you can still call ReloadAllData().
        public bool AutoReload
        {
            get => _AutoReload;
            set
            {
                _AutoReload = value;
                Watcher.EnableRaisingEvents = value;

                if (value == true)
                    IgnoreNextFileReload = false; // in case this was set to true while AutoReload was false
            }
        }

        private FileSystemWatcher Watcher;
        private void SetupWatcher()
        {
            var info = new FileInfo(FilePath);
            Watcher = new FileSystemWatcher(path: info.DirectoryName, filter: info.Name);

            Watcher.NotifyFilter = NotifyFilters.LastWrite;
            Watcher.Changed += this.OnFileAutoReloadWrapper;
        }

        // Watcher.Changed takes several seconds to fire, so we use this.
        protected bool IgnoreNextFileReload;

        private void OnFileAutoReloadWrapper(object idontcare, FileSystemEventArgs goaway)
        {
            if (!_AutoReload) return;
            if (IgnoreNextFileReload)
            {
                IgnoreNextFileReload = false;
                return;
            }

            ReloadAllData();
            OnAutoReload?.Invoke();
        }

        /// <summary>
        /// Invoked every time the file is auto-reloaded. This only happens when AutoReload is true.
        /// </summary>
        public event Action OnAutoReload;
    }
}<|MERGE_RESOLUTION|>--- conflicted
+++ resolved
@@ -1,11 +1,8 @@
 ﻿using System;
 using System.Collections.Generic;
 using System.IO;
-<<<<<<< HEAD
 using UnityEngine;
-=======
 using SUCC.Types;
->>>>>>> 9c5f2214
 
 namespace SUCC
 {
