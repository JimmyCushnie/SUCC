--- conflicted
+++ resolved
@@ -15,9 +15,6 @@
         /// <param name="path"> the path of the file. Can be either absolute or relative to the default path. </param>
         /// <param name="defaultFile"> optionally, if there isn't a file at the path, one can be created from a file in the Resources folder. </param>
         /// <param name="autoReload"> if true, the DataFile will automatically reload when the file changes on disk. </param>
-<<<<<<< HEAD
-        public ReadOnlyDataFile(string path, string defaultFile = null, bool autoReload = false) : base(path, defaultFile, autoReload) { }
-=======
         public ReadOnlyDataFile(string path, string defaultFileText = null, bool autoReload = false)
         {
             path = Utilities.AbsolutePath(path);
@@ -38,7 +35,6 @@
             }
 
             this.ReloadAllData();
->>>>>>> 0acb6981
 
             SetupWatcher(); // setup watcher AFTER file has been created
             this.AutoReload = autoReload;
