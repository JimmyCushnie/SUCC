﻿using SUCC.Abstractions;
using SUCC.UnityStuff;
using System;
using System.IO;
using System.Timers;

namespace SUCC
{
    /// <summary>
    /// A read-only version of DataFile. Data can be read from disk, but not saved to disk.
    /// </summary>
    public class ReadOnlyDataFile : ReadableDataFile, IDataFileOnDisk
    {
        /// <summary>
        /// Creates a new <see cref="ReadOnlyDataFile"/> object, using a text file in Unity's Resources folder for the default file text.
        /// </summary>
        /// <param name="path"> The path of the file. Can be either absolute or relative to the default path. </param>
        /// <param name="defaultFile"> The path of the default file, relative to any Resources parent. </param>
        /// <returns></returns>
        public static ReadOnlyDataFile WithDefaultFile(string path, string defaultFile)
        {
            string defaultFileText = ResourcesUtilities.ReadTextFromFile(defaultFile);
            return new ReadOnlyDataFile(path, defaultFileText);
        }


        /// <summary>
        /// Creates a new ReadOnlyDataFile object corresponding to a SUCC file in system storage.
        /// </summary>
        /// <param name="path"> The path of the file. Can be either absolute or relative to the default path. </param>
        /// <param name="defaultFileText"> If there isn't already a file at the path, one can be created from the text supplied here. </param>
        public ReadOnlyDataFile(string path, string defaultFileText = null) : base(defaultFileText)
        {
            path = Utilities.AbsoluteSuccPath(path);
            this.FilePath = path;

            if (!Utilities.SuccFileExists(path))
            {
                Directory.CreateDirectory(new FileInfo(path).Directory.FullName);

                if (defaultFileText == null)
                    File.Create(path).Close(); // create empty file on disk
                else
                    File.WriteAllText(path, defaultFileText);
            }

            this.ReloadAllData();
        }

        /// <inheritdoc/>
        protected override string GetSavedText()
        {
            lock (FileSystemReadWriteLock)
            {
                if (File.Exists(FilePath))
                {
                    LastKnownWriteTimeUTC = GetCurrentLastWriteTimeUTC();
                    return File.ReadAllText(FilePath);
                }

                return String.Empty;
            }
        }

        /// <inheritdoc/>
        public override string Identifier => FilePath;


        #region IDataFileOnDisk implementation
        // this code is copied between DataFile and ReadOnlyDataFile.
        // todo: once we upgrade to c# 8, this can probably be abstracted to a default interface implementation.

        /// <inheritdoc/>
        public string FilePath { get; protected set; }
        /// <inheritdoc/>
        public string FileName => Path.GetFileNameWithoutExtension(FilePath);
        /// <inheritdoc/>
        public long SizeOnDisk => new FileInfo(FilePath).Length;
        /// <inheritdoc/>
        public event Action OnAutoReload;

        /// <inheritdoc/>
        public bool AutoReload
        {
            get => _AutoReload;
            set
            {
                _AutoReload = value;

                if (value == true)
                {
                    EnsureTimerIsSetup();
                    AutoReloadTimer.Start();
                }
                else
                {
                    AutoReloadTimer?.Stop();
                }
            }
        }
        private bool _AutoReload;


        // To make AutoReload work, we regularly check the last write time on the filesystem.
        // We used to use FileSystemWatcher, but that class is a nasty bastard that loves to randomly not work, especially on Linux, and especially on Mono.
        // It was also a problem because it's very hard to determine whether FileSystemWatcher is firing legitimately or just because this code has saved a
        // new value to disk.

        private static readonly TimeSpan AutoReloadTimerInterval = TimeSpan.FromSeconds(1);

        private Timer AutoReloadTimer;
        private readonly object TimerLock = new object();
        private void EnsureTimerIsSetup()
        {
<<<<<<< HEAD
            if (!_AutoReload)
                return;
=======
            if (AutoReloadTimer == null)
            {
                AutoReloadTimer = new Timer(AutoReloadTimerInterval.TotalMilliseconds);
                AutoReloadTimer.AutoReset = false;
                AutoReloadTimer.Elapsed += AutoReloadTimerElapsed;
            }
        }
>>>>>>> 34c15367

        private void AutoReloadTimerElapsed(object _, ElapsedEventArgs __)
        {
            // Restart the timer manually, only after we finish ReloadIfChanged.
            // Use the lock to ensure we can properly stop the timer when Disposing.
            lock (TimerLock)
            {
                ReloadIfChanged();
                AutoReloadTimer.Start();
            }
        }
        private void ReloadIfChanged()
        {
            lock (FileSystemReadWriteLock)
            {
                if (GetCurrentLastWriteTimeUTC() != LastKnownWriteTimeUTC)
                {
                    ReloadAllData();
                    OnAutoReload?.Invoke();
                }
            }
        }

        private readonly object FileSystemReadWriteLock = new object();

        private DateTime LastKnownWriteTimeUTC;
        private DateTime GetCurrentLastWriteTimeUTC() => File.GetLastWriteTimeUtc(this.FilePath);

        public void Dispose()
        {
            lock (TimerLock)
            {
                AutoReloadTimer?.Stop();
                AutoReloadTimer?.Dispose();
            }
        }

        #endregion
    }
}<|MERGE_RESOLUTION|>--- conflicted
+++ resolved
@@ -112,10 +112,6 @@
         private readonly object TimerLock = new object();
         private void EnsureTimerIsSetup()
         {
-<<<<<<< HEAD
-            if (!_AutoReload)
-                return;
-=======
             if (AutoReloadTimer == null)
             {
                 AutoReloadTimer = new Timer(AutoReloadTimerInterval.TotalMilliseconds);
@@ -123,7 +119,6 @@
                 AutoReloadTimer.Elapsed += AutoReloadTimerElapsed;
             }
         }
->>>>>>> 34c15367
 
         private void AutoReloadTimerElapsed(object _, ElapsedEventArgs __)
         {
